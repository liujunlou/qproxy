--- conflicted
+++ resolved
@@ -12,13 +12,9 @@
     pub http: HttpOptions,
     // tcp代理节点
     pub tcp: TcpOptions,
-<<<<<<< HEAD
     // tcp protobuf 服务器
     pub tcp_proto: Option<TcpProtoOptions>,
-    // 流量回放服务节点
-=======
     // 流量回放目标服务节点
->>>>>>> 8a73d519
     pub peer: Option<PeerOptions>,
     // 服务发现
     pub service_discovery: ServiceDiscoveryOptions,
